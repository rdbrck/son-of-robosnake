--- conflicted
+++ resolved
@@ -88,15 +88,16 @@
     
     -- Place living snakes
     for i = 1, #gameState[ 'snakes' ][ 'data' ] do
-<<<<<<< HEAD
-        local length = #gameState[ 'snakes' ][ 'data' ][i][ 'body' ][ 'data' ]
-        local whoami = gameState[ 'snakes' ][ 'data' ][i][ 'id' ]
-        local name = gameState[ 'snakes' ][ 'data' ][i][ 'name' ]
+        local player = gameState[ 'snakes' ][ 'data' ][ i ]
+
+        local length = #player[ 'body' ][ 'data' ]
+        local whoami = player[ 'id' ]
+        local name = player[ 'name' ]
+        local health = player[ 'health' ]
 
         for j = 1, length do
-            local snake = gameState[ 'snakes' ][ 'data' ][i][ 'body' ][ 'data' ][j]
-            local health = gameState[ 'snakes' ][ 'data' ][i][ 'health' ]
-            
+            local snake = gameState[ 'snakes' ][ 'data' ][ i ][ 'body' ][ 'data' ][ j ]
+
             local snake_log = ({
                 health = health,
                 game_id = log_id,
@@ -109,39 +110,35 @@
                 coordinates = { x = snake[ 'x' ], y = snake[ 'y' ] }
              })
 
-=======
-        local length = #gameState[ 'snakes' ][ 'data' ][ i ][ 'body' ][ 'data' ]
-        for j = 1, length do
-            local snake = gameState[ 'snakes' ][ 'data' ][ i ][ 'body' ][ 'data' ][ j ]
->>>>>>> a5fea05f
-            if j == 1 then
-                grid[ snake[ 'y' ] ][ snake[ 'x' ] ] = '@'
-
-                snake_log.item = "head"
-                if LOG_ENABLED then
-                  log( INFO, snake_log )
-                  log( DEBUG, string.format( 'Placed snake head at [%s, %s]', snake[ 'x' ], snake[ 'y' ] ) )
-                end
-            elseif j == length then
-                if grid[ snake[ 'y' ] ][ snake[ 'x' ] ] ~= '@' and grid[ snake[ 'y' ] ][ snake[ 'x' ] ] ~= '#' then
-                    grid[ snake[ 'y' ] ][ snake[ 'x' ] ] = '*'
-                end
-
-                snake_log.item = "tail"
-                if LOG_ENABLED then log(INFO, snake_log) end
-            else
-                if grid[ snake[ 'y' ] ][ snake[ 'x' ] ] ~= '@' then
-                    grid[ snake[ 'y' ] ][ snake[ 'x' ] ] = '#'
-                end
-
-                snake_log.item = "body"
-
-                if LOG_ENABLED then
-                  log(INFO, snake_log)
-                  log(DEBUG, string.format( 'Placed snake tail at [%s, %s]', snake[ 'x' ], snake[ 'y' ] ) )
-                end
-            end
-        end
+             if j == 1 then
+                 grid[ snake[ 'y' ] ][ snake[ 'x' ] ] = '@'
+
+                 snake_log.item = "head"
+                 if LOG_ENABLED then
+                     log( INFO, snake_log )
+                     log( DEBUG, string.format( 'Placed snake head at [%s, %s]', snake[ 'x' ], snake[ 'y' ] ) )
+                 end
+         
+             elseif j == length then
+                 if grid[ snake[ 'y' ] ][ snake[ 'x' ] ] ~= '@' and grid[ snake[ 'y' ] ][ snake[ 'x' ] ] ~= '#' then
+                     grid[ snake[ 'y' ] ][ snake[ 'x' ] ] = '*'
+                 end
+
+                 snake_log.item = "tail"
+                 if LOG_ENABLED then log(INFO, snake_log) end
+             else
+                 if grid[ snake[ 'y' ] ][ snake[ 'x' ] ] ~= '@' then
+                     grid[ snake[ 'y' ] ][ snake[ 'x' ] ] = '#'
+                 end
+
+                 snake_log.item = "body"
+
+                 if LOG_ENABLED then
+                     log(INFO, snake_log)
+                     log(DEBUG, string.format( 'Placed snake tail at [%s, %s]', snake[ 'x' ], snake[ 'y' ] ) )
+                 end
+             end
+         end
     end
     
     return grid
