lua_package_path 'var/luasnake/thirdparty/?.lua;var/luasnake/?.lua;;';
lua_need_request_body "on";
lua_shared_dict game_keys 10m;
lua_max_pending_timers 16384;

init_by_lua_block {

    -- Constants
    MAX_RECURSION_DEPTH = 6
    HUNGER_HEALTH = 40
    LOGGER_ENABLED = true

    -- Application Modules
    logger = require( "logger" )
    util = require( "util" )
    algorithm = require( "algorithm" )

    -- Third-Party Modules
    cjson = require( "cjson" )
<<<<<<< HEAD
    inspect = require( "inspect" )

    -- Socket logger configuration
    SOCKET_HOST = "127.0.0.1"
    SOCKET_PORT = 5160
    SOCKET_TYPE = "udp"

    logger.connect()
=======
    
>>>>>>> a5fea05f
}

access_by_lua_block {
    ngx.ctx.startTime = ngx.now()
}<|MERGE_RESOLUTION|>--- conflicted
+++ resolved
@@ -17,8 +17,6 @@
 
     -- Third-Party Modules
     cjson = require( "cjson" )
-<<<<<<< HEAD
-    inspect = require( "inspect" )
 
     -- Socket logger configuration
     SOCKET_HOST = "127.0.0.1"
@@ -26,9 +24,6 @@
     SOCKET_TYPE = "udp"
 
     logger.connect()
-=======
-    
->>>>>>> a5fea05f
 }
 
 access_by_lua_block {
