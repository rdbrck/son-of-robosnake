--- conflicted
+++ resolved
@@ -1,78 +1,74 @@
-server {
-
-    ##########################################################
-    # MAKE SURE THE LUA CODE CACHE IS "ON" FOR PRODUCTION!!! #
-    ##########################################################
-    lua_code_cache "off";
-    
-    # nginx config
-    listen   80;
-    server_name  localhost;
-    
-    # Dev logging
-    access_log  /var/log/nginx/luasnake.access.log timed_combined;
-    error_log  /var/log/nginx/luasnake.error.log debug;
-    
-    # Prod - disable logging
-    #access_log /dev/null;
-    #error_log /dev/null crit;
-    
-    include /etc/nginx/conf.d/general_security.conf.inc;
-    include /etc/nginx/conf.d/nginx_status.conf.inc;
-    
-    # Routes
-    
-    # Static. Just here to make our head URL work.
-    location /static/ {
-        root /var/luasnake;
-        try_files $uri =404;
-    }
-
-    # Game start.
-    location /start {
-        default_type "application/json";
-<<<<<<< HEAD
-        if ($request_method != POST ) { return 405; }
-
-=======
-        if ( $request_method != POST ) { return 405; }
->>>>>>> a5fea05f
-        content_by_lua_block {
-            ngx.log( ngx.DEBUG, 'Got request data: ' .. ngx.var.request_body )
-            response = {
-                color = "#5DD284",
-                secondary_color = "#FF0000",
-                head_url = ngx.var.scheme .. "://" .. ngx.var.host .. "/static/robosnake-crop.jpg",
-                name = "Son of Robosnake",
-                taunt = util.bieberQuote(),
-                head_type = "bendr",
-                tail_type = "fat-rattle"
-            }
-
-            ngx.print( cjson.encode( response ) )
-            ngx.eof()
-            collectgarbage()
-            collectgarbage()
-        }
-    }
-    
-    # Move. Different behavior here depending on the API version.
-    location /move {
-        default_type "application/json";
-        if ( $request_method != POST ) { return 405; }
-        content_by_lua_file "robosnake.lua";
-    }
-    
-    # Game end.
-    location /end {
-        default_type "application/json";
-        if ( $request_method != POST ) { return 405; }
-        content_by_lua_block {
-            ngx.log( ngx.DEBUG, 'Got request data: ' .. ngx.var.request_body )
-            ngx.eof()
-            collectgarbage()
-            collectgarbage()
-        }
-    }
-
-}
+server {
+
+    ##########################################################
+    # MAKE SURE THE LUA CODE CACHE IS "ON" FOR PRODUCTION!!! #
+    ##########################################################
+    lua_code_cache "off";
+    
+    # nginx config
+    listen   80;
+    server_name  localhost;
+    
+    # Dev logging
+    access_log  /var/log/nginx/luasnake.access.log timed_combined;
+    error_log  /var/log/nginx/luasnake.error.log debug;
+    
+    # Prod - disable logging
+    #access_log /dev/null;
+    #error_log /dev/null crit;
+    
+    include /etc/nginx/conf.d/general_security.conf.inc;
+    include /etc/nginx/conf.d/nginx_status.conf.inc;
+    
+    # Routes
+    
+    # Static. Just here to make our head URL work.
+    location /static/ {
+        root /var/luasnake;
+        try_files $uri =404;
+    }
+
+    # Game start.
+    location /start {
+        default_type "application/json";
+        if ( $request_method != POST ) { return 405; }
+
+        content_by_lua_block {
+            ngx.log( ngx.DEBUG, 'Got request data: ' .. ngx.var.request_body )
+            response = {
+                color = "#5DD284",
+                secondary_color = "#FF0000",
+                head_url = ngx.var.scheme .. "://" .. ngx.var.host .. "/static/robosnake-crop.jpg",
+                name = "Son of Robosnake",
+                taunt = util.bieberQuote(),
+                head_type = "bendr",
+                tail_type = "fat-rattle"
+            }
+
+            ngx.print( cjson.encode( response ) )
+            ngx.eof()
+            collectgarbage()
+            collectgarbage()
+        }
+    }
+    
+    # Move. Different behavior here depending on the API version.
+    location /move {
+        default_type "application/json";
+        if ( $request_method != POST ) { return 405; }
+        content_by_lua_file "robosnake.lua";
+    }
+    
+    # Game end.
+    location /end {
+        default_type "application/json";
+        if ( $request_method != POST ) { return 405; }
+        content_by_lua_block {
+            ngx.log( ngx.DEBUG, 'Got request data: ' .. ngx.var.request_body )
+            ngx.eof()
+            collectgarbage()
+            collectgarbage()
+        }
+    }
+
+}