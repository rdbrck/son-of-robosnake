local algorithm = {}


-- Lua optimization: any functions from another module called more than once
-- are faster if you create a local reference to that function.
local mdist = util.mdist
local n_complement = util.n_complement
local printWorldMap = util.printWorldMap

-- local logger = require "logger"
-- log = logger.log

--[[
    PRIVATE METHODS
]]


--- Clones a table.
-- @param table orig The source table
-- @return table The copy of the table
-- @see http://lua-users.org/wiki/CopyTable
local function deepcopy(orig)
    local orig_type = type(orig)
    local copy
    if orig_type == 'table' then
        copy = {}
        for orig_key, orig_value in next, orig, nil do
            copy[deepcopy(orig_key)] = deepcopy(orig_value)
        end
        setmetatable(copy, deepcopy(getmetatable(orig)))
    else -- number, string, boolean, etc
        copy = orig
    end
    return copy
end


--- Returns true if a square is safe to pass over, false otherwise
-- @param v The value of a particular tile on the grid
-- @param boolean failsafe If true, don't consider if the neighbour is safe or not
-- @return boolean
local function isSafeSquare( v, failsafe )
    if failsafe then
        return true
    else
        return v == '.' or v == 'O' or v == '*'
    end
end


--- Returns true if a square is safe to pass over, false otherwise
-- @param v The value of a particular tile on the grid
-- @return boolean
local function isSafeSquareFloodfill( v )
    return v == '.' or v == 'O'
end


-- "Floods" the grid in order to find out how many squares are accessible to us
-- This ruins the grid, make sure you always work on a deepcopy of the grid!
-- @see https://en.wikipedia.org/wiki/Flood_fill#Stack-based_recursive_implementation_.28four-way.29
local function floodfill( pos, grid, numSafe )

    local y = pos[ 'y' ]
    local x = pos[ 'x' ]
    if isSafeSquareFloodfill( grid[y][x] ) then
        grid[y][x] = 1
        numSafe = numSafe + 1
        local n = algorithm.neighbours( pos, grid )
        for i = 1, #n do
            numSafe = floodfill( n[i], grid, numSafe )
        end
    end
    return numSafe
end


--- The heuristic function used to determine board/gamestate score
-- @param grid The game grid
-- @param state The game state
-- @param my_moves Table containing my possible moves
-- @param enemy_moves Table containing enemy's possible moves
local function heuristic( grid, state, my_moves, enemy_moves )

    -- Default board score
    local score = 0

    -- Handle head-on-head collisions.
    if
        state[ 'me' ][ 'body' ][ 'data' ][1][ 'x' ] == state[ 'enemy' ][ 'body' ][ 'data' ][1][ 'x' ]
        and state[ 'me' ][ 'body' ][ 'data' ][1][ 'y' ] == state[ 'enemy' ][ 'body' ][ 'data' ][1][ 'y' ]
    then
        -- log( "debug", 'Head-on-head collision!' )
        if #state[ 'me' ][ 'body' ][ 'data' ] > #state[ 'enemy' ][ 'body' ][ 'data' ] then
<<<<<<< HEAD
            -- log( "debugger", 'I am bigger and win!' )
            return 2147483647
=======
            log( DEBUG, 'I am bigger and win!' )
            score = score + 2147483647
>>>>>>> c26d3650
        elseif #state[ 'me' ][ 'body' ][ 'data' ] < #state[ 'enemy' ][ 'body' ][ 'data' ] then
            -- log( "debugger", 'I am smaller and lose.' )
            return -2147483648
        else
            -- do not use negative infinity here.
            -- draws are better than losing because the bounty cannot be claimed without a clear victor.
            -- log( "debug", "It's a draw." )
            return -2147483647  -- one less than max int size
        end
    end

    -- My win/loss conditions
    if #my_moves == 0 then
        -- log( "debug", 'I am trapped.' )
        return -2147483648
    end
<<<<<<< HEAD
    if state[ 'me' ][ 'health' ] <= 0 then
        -- log( "debug", 'I am out of health.' )
=======
    if state[ 'me' ][ 'health' ] < 0 then
        log( DEBUG, 'I am out of health.' )
>>>>>>> c26d3650
        return -2147483648
    end
    
    -- The floodfill heuristic should never be used alone as it will always avoid food!
    -- The reason for this is that food increases our length by one, causing one less
    -- square on the board to be available for movement.
    
    -- Run a floodfill from my current position, to find out:
    -- 1) How many squares can I reach from this position?
    -- 2) What percentage of the board does that represent?
    local floodfill_grid = deepcopy(grid)
    floodfill_grid[ state[ 'me' ][ 'body' ][ 'data' ][1][ 'y' ] ][ state[ 'me' ][ 'body' ][ 'data' ][1][ 'x' ] ] = '.'
    local accessible_squares = floodfill( state[ 'me' ][ 'body' ][ 'data' ][1], floodfill_grid, 0 )
    local percent_accessible = accessible_squares / ( #grid * #grid[1] )
    
    -- If the number of squares I can see from my current position is less than my length
    -- then moving to this position *may* trap and kill us, and should be avoided if possible
    if accessible_squares <= #state[ 'me' ][ 'body' ][ 'data' ] then
<<<<<<< HEAD
        -- log( "debug", 'I smell a trap!' )
        return -9999999 * (1/percent_accessible)
=======
        log( DEBUG, 'I smell a trap!' )
        return -9999999 * ( 1 / percent_accessible )
>>>>>>> c26d3650
    end

    
    -- Enemy win/loss conditions
    if #enemy_moves == 0 then
<<<<<<< HEAD
        -- log( "debug", 'Enemy is trapped.' )
        return 2147483647
    end
    if state[ 'enemy' ][ 'health' ] <= 0 then
        -- log( "debug", 'Enemy is out of health.' )
        return 2147483647
=======
        log( DEBUG, 'Enemy is trapped.' )
        score = score + 2147483647
    end
    if state[ 'enemy' ][ 'health' ] < 0 then
        log( DEBUG, 'Enemy is out of health.' )
        score = score + 2147483647
>>>>>>> c26d3650
    end
    
    -- Run a floodfill from the enemy's current position, to find out:
    -- 1) How many squares can the enemy reach from this position?
    -- 2) What percentage of the board does that represent?
    local enemy_floodfill_grid = deepcopy(grid)
    enemy_floodfill_grid[ state[ 'enemy' ][ 'body' ][ 'data' ][1][ 'y' ] ][ state[ 'enemy' ][ 'body' ][ 'data' ][1][ 'x' ] ] = '.'
    local enemy_accessible_squares = floodfill( state[ 'enemy' ][ 'body' ][ 'data' ][1], enemy_floodfill_grid, 0 )
    local enemy_percent_accessible = enemy_accessible_squares / ( #grid * #grid[1] )
    
    -- If the number of squares the enemy can see from their current position is less than their length
    -- then moving to this position *may* trap and kill them, and should be avoided if possible
    if enemy_accessible_squares <= #state[ 'enemy' ][ 'body' ][ 'data' ] then
<<<<<<< HEAD
        -- log( "debug", 'Enemy might be trapped!' )
        return 9999999 * percent_accessible
=======
        log( DEBUG, 'Enemy might be trapped!' )
        score = score + 9999999
>>>>>>> c26d3650
    end
    
    
    -- get food from grid since it's a pain to update state every time we pass through minimax
    local food = {}
    for y = 1, #grid do
        for x = 1, #grid[y] do
            if grid[y][x] == 'O' then
                table.insert( food, { x = x, y = y } )
            end
        end
    end
    
    local center_x = math.ceil( #grid[1] / 2 )
    local center_y = math.ceil( #grid / 2 )
    
    -- If there's food on the board, and I'm hungry, go for it
    -- If I'm not hungry, ignore it
    local foodWeight = 0
    if state[ 'me' ][ 'health' ] <= HUNGER_HEALTH then
        foodWeight = 100 - state[ 'me' ][ 'health' ]
    end
    -- log( "debug", 'Food Weight: ' .. foodWeight )
    if foodWeight > 0 then
        for i = 1, #food do
            local dist = mdist( state[ 'me' ][ 'body' ][ 'data' ][1], food[i] )
            -- "i" is used in the score so that two pieces of food that 
            -- are equal distance from me do not have identical weighting
            score = score - ( dist * foodWeight ) - i
            -- log( "debug", string.format('Food %s, distance %s, score %s', inspect( food[i] ), dist, ( dist * foodWeight ) - i ) )
        end
    end

    -- Hang out near the enemy's head
    local kill_squares = algorithm.neighbours( state[ 'enemy' ][ 'body' ][ 'data' ][1], grid )
    for i = 1, #kill_squares do
        local dist = mdist( state[ 'me' ][ 'body' ][ 'data' ][1], kill_squares[i] )
        score = score - (dist * 100)
        -- log( "debug", string.format('Kill square distance %s, score %s', dist, dist*100 ) )
    end
     
    -- Hang out near the center
    -- Temporarily Disabled
    --[[local dist = mdist( state[ 'me' ][ 'body' ][ 'data' ][1], { x = center_x, y = center_y } )
    score = score - (dist * 100)
<<<<<<< HEAD
    -- log( DEBUG, string.format('Center distance %s, score %s', dist, dist*100 ) )]]
   
=======
    log( DEBUG, string.format('Center distance %s, score %s', dist, dist*100 ) )]]
    
>>>>>>> c26d3650
 
    -- log( DEBUG, 'Original score: ' .. score )
    -- log( DEBUG, 'Percent accessible: ' .. percent_accessible )
    if score < 0 then
        score = score * (1/percent_accessible)
    elseif score > 0 then
        score = score * percent_accessible
    end
    
    -- log( "debug", 'Node score: ' .. score )

    return score
end


--[[
    PUBLIC METHODS
]]

--- Returns the set of all coordinate pairs on the board that are adjacent to the given position
-- @param table pos The source coordinate pair
-- @param table grid The game grid
-- @param boolean failsafe If true, don't consider if the neighbour is safe or not
-- @return table The neighbours of the source coordinate pair
function algorithm.neighbours( pos, grid, failsafe )
    local neighbours = {}
    local north = { x = pos[ 'x' ], y = pos[ 'y' ] - 1 }
    local south = { x = pos[ 'x' ], y = pos[ 'y' ] + 1 }
    local east = { x = pos[ 'x' ] + 1, y = pos[ 'y' ] }
    local west = { x = pos[ 'x' ] - 1, y = pos[ 'y' ] }
    
    local height = #grid
    local width = #grid[1]
    
    if north[ 'y' ] > 0 and north[ 'y' ] <= height and isSafeSquare( grid[ north[ 'y' ] ][ north[ 'x' ] ], failsafe ) then
        table.insert( neighbours, north )
    end
    if south[ 'y' ] > 0 and south[ 'y' ] <= height and isSafeSquare( grid[ south[ 'y' ] ][ south[ 'x' ] ], failsafe ) then
        table.insert( neighbours, south )
    end
    if east[ 'x' ] > 0 and east[ 'x' ] <= width and isSafeSquare( grid[ east[ 'y' ] ][ east[ 'x' ] ], failsafe ) then
        table.insert( neighbours, east )
    end
    if west[ 'x' ] > 0 and west[ 'x' ] <= width and isSafeSquare( grid[ west[ 'y' ] ][ west[ 'x' ] ], failsafe ) then
        table.insert( neighbours, west )
    end
    
    return neighbours
end


--- The Alpha-Beta pruning algorithm.
--- When we reach maximum depth, calculate a "score" (heuristic) based on the game/board state.
--- As we come back up through the call stack, at each depth we toggle between selecting the move
--- that generates the maximum score, and the move that generates the minimum score. The idea is
--- that we want to maximize the score (pick the move that puts us in the best position), and that
--- our opponent wants to minimize the score (pick the move that puts us in the worst position).
-- @param grid The game grid
-- @param state The game state
-- @param depth The current recursion depth
-- @param alpha The highest-ranked board score at the current depth, from my PoV
-- @param beta The lowest-ranked board score at the current depth, from my PoV
-- @param alphaMove The best move at the current depth
-- @param betaMove The worst move at the current depth
-- @param maximizingPlayer True if calculating alpha at this depth, false if calculating beta
function algorithm.alphabeta( grid, state, depth, alpha, beta, alphaMove, betaMove, maximizingPlayer, prev_grid, prev_enemy_moves )

    -- log( DEBUG, 'Depth: ' .. depth )

    local moves = {}
    local my_moves = algorithm.neighbours( state[ 'me' ][ 'body' ][ 'data' ][1], grid )
    local enemy_moves = {}
    if maximizingPlayer then
        enemy_moves = algorithm.neighbours( state[ 'enemy' ][ 'body' ][ 'data' ][1], grid )
    else
        enemy_moves = prev_enemy_moves
    end
    
    if maximizingPlayer then
        moves = my_moves
    else
        moves = enemy_moves
    end
    
    if
        depth == MAX_RECURSION_DEPTH or
        
        -- short circuit win/loss conditions
        #moves == 0 or
        state[ 'me' ][ 'health' ] < 0 or
        state[ 'enemy' ][ 'health' ] < 0 or
        (
            state[ 'me' ][ 'body' ][ 'data' ][1][ 'x' ] == state[ 'enemy' ][ 'body' ][ 'data' ][1][ 'x' ]
            and state[ 'me' ][ 'body' ][ 'data' ][1][ 'y' ] == state[ 'enemy' ][ 'body' ][ 'data' ][1][ 'y' ]
        )
    then
        -- log( "debug", 'Reached MAX_RECURSION_DEPTH or endgame state.' )
        return heuristic( grid, state, my_moves, enemy_moves )
    end
  
    if maximizingPlayer then
        -- log( "debug", string.format( 'My Turn. Position: %s Possible moves: %s', inspect( state[ 'me' ][ 'body' ][ 'data' ] ), inspect( moves ) ) )
        for i = 1, #moves do
                        
            -- Update grid and coords for this move
            -- log( "debug", string.format( 'My move: %s', inspect( moves[i] ) ) )

            local new_grid = deepcopy( grid )
            local new_state = deepcopy( state )
            local eating = false
            
            -- if next tile is food we are eating/healing, otherwise lose 1 health
            if new_grid[ moves[i][ 'y' ] ][ moves[i][ 'x' ] ] == 'O' then
                eating = true
                new_state[ 'me' ][ 'health' ] = 100
            else
                new_state[ 'me' ][ 'health' ] = new_state[ 'me' ][ 'health' ] - 1
            end
            
            -- remove tail from map ONLY if not growing
            local length = #new_state[ 'me' ][ 'body' ][ 'data' ]
            if
              length > 1
              and
              (
                new_state[ 'me' ][ 'body' ][ 'data' ][ length ][ 'x' ] == new_state[ 'me' ][ 'body' ][ 'data' ][ length - 1 ][ 'x' ]
                and new_state[ 'me' ][ 'body' ][ 'data' ][ length ][ 'y' ] == new_state[ 'me' ][ 'body' ][ 'data' ][ length - 1 ][ 'y' ]
              )
            then
                -- do nothing
            else
                new_grid[ new_state[ 'me' ][ 'body' ][ 'data' ][ length ][ 'y' ] ][ new_state[ 'me' ][ 'body' ][ 'data' ][ length ][ 'x' ] ] = '.'
            end
            
            -- always remove tail from state
            table.remove( new_state[ 'me' ][ 'body' ][ 'data' ] )
            
            -- move head in state and on grid
            if length > 1 then
                new_grid[ new_state[ 'me' ][ 'body' ][ 'data' ][1][ 'y' ] ][ new_state[ 'me' ][ 'body' ][ 'data' ][1][ 'x' ] ] = '#'
            end
            table.insert( new_state[ 'me' ][ 'body' ][ 'data' ], 1, moves[i] )
            new_grid[ moves[i][ 'y' ] ][ moves[i][ 'x' ] ] = '@'
            
            -- if eating add to the snake's body
            if eating then
                table.insert(
                    new_state[ 'me' ][ 'body' ][ 'data' ],
                    {
                        x = new_state[ 'me' ][ 'body' ][ 'data' ][ length ][ 'x' ],
                        y = new_state[ 'me' ][ 'body' ][ 'data' ][ length ][ 'y' ]
                    }
                )
                eating = false
            end
            
            -- mark if the tail is a safe square or not
            local length = #new_state[ 'me' ][ 'body' ][ 'data' ]
            if
              length > 1
              and
              (
                new_state[ 'me' ][ 'body' ][ 'data' ][ length ][ 'x' ] == new_state[ 'me' ][ 'body' ][ 'data' ][ length - 1 ][ 'x' ]
                and new_state[ 'me' ][ 'body' ][ 'data' ][ length ][ 'y' ] == new_state[ 'me' ][ 'body' ][ 'data' ][ length - 1 ][ 'y' ]
              )
            then
                new_grid[ new_state[ 'me' ][ 'body' ][ 'data' ][ length ][ 'y' ] ][ new_state[ 'me' ][ 'body' ][ 'data' ][ length ][ 'x' ] ] = '#'
            else
                new_grid[ new_state[ 'me' ][ 'body' ][ 'data' ][ length ][ 'y' ] ][ new_state[ 'me' ][ 'body' ][ 'data' ][ length ][ 'x' ] ] = '*'
            end
            
            printWorldMap( new_grid )
            
            local newAlpha = algorithm.alphabeta( new_grid, new_state, depth + 1, alpha, beta, alphaMove, betaMove, false, grid, enemy_moves )
            if newAlpha > alpha then
                alpha = newAlpha
                alphaMove = moves[i]
            end
            if beta <= alpha then break end
        end
        return alpha, alphaMove
    else
        -- log( "debug", string.format( 'Enemy Turn. Position: %s Possible moves: %s', inspect( state[ 'enemy' ][ 'body' ][ 'data' ] ), inspect( moves ) ) )
        for i = 1, #moves do
            
            -- Update grid and coords for this move
            -- log( "debug", string.format( 'Enemy move: %s', inspect( moves[i] ) ) )
            local new_grid = deepcopy( grid )
            local new_state = deepcopy( state )
            local eating = false
            
            -- if next tile is food we are eating/healing, otherwise lose 1 health
            if prev_grid[ moves[i][ 'y' ] ][ moves[i][ 'x' ] ] == 'O' then
                eating = true
                new_state[ 'enemy' ][ 'health' ] = 100
            else
                new_state[ 'enemy' ][ 'health' ] = new_state[ 'enemy' ][ 'health' ] - 1
            end
            
            -- remove tail from map ONLY if not growing
            local length = #new_state[ 'enemy' ][ 'body' ][ 'data' ]
            if
              length > 1
              and
              (
                new_state[ 'enemy' ][ 'body' ][ 'data' ][ length ][ 'x' ] == new_state[ 'enemy' ][ 'body' ][ 'data' ][ length - 1 ][ 'x' ]
                and new_state[ 'enemy' ][ 'body' ][ 'data' ][ length ][ 'y' ] == new_state[ 'enemy' ][ 'body' ][ 'data' ][ length - 1 ][ 'y' ]
              )
            then
                -- do nothing
            else
                new_grid[ new_state[ 'enemy' ][ 'body' ][ 'data' ][ length ][ 'y' ] ][ new_state[ 'enemy' ][ 'body' ][ 'data' ][ length ][ 'x' ] ] = '.'
            end
            
            -- always remove tail from state
            table.remove( new_state[ 'enemy' ][ 'body' ][ 'data' ] )
            
            -- move head in state and on grid
            if length > 1 then
                new_grid[ new_state[ 'enemy' ][ 'body' ][ 'data' ][1][ 'y' ] ][ new_state[ 'enemy' ][ 'body' ][ 'data' ][1][ 'x' ] ] = '#'
            end
            table.insert( new_state[ 'enemy' ][ 'body' ][ 'data' ], 1, moves[i] )
            new_grid[ moves[i][ 'y' ] ][ moves[i][ 'x' ] ] = '@'
            
            -- if eating add to the snake's body
            if eating then
                table.insert(
                    new_state[ 'enemy' ][ 'body' ][ 'data' ],
                    {
                        x = new_state[ 'enemy' ][ 'body' ][ 'data' ][ length ][ 'x' ],
                        y = new_state[ 'enemy' ][ 'body' ][ 'data' ][ length ][ 'y' ]
                    }
                )
                eating = false
            end
            
            -- mark if the tail is a safe square or not
            local length = #new_state[ 'enemy' ][ 'body' ][ 'data' ]
            if
              length > 1
              and
              (
                new_state[ 'enemy' ][ 'body' ][ 'data' ][ length ][ 'x' ] == new_state[ 'enemy' ][ 'body' ][ 'data' ][ length - 1 ][ 'x' ]
                and new_state[ 'enemy' ][ 'body' ][ 'data' ][ length ][ 'y' ] == new_state[ 'enemy' ][ 'body' ][ 'data' ][ length - 1 ][ 'y' ]
              )
            then
                new_grid[ new_state[ 'enemy' ][ 'body' ][ 'data' ][ length ][ 'y' ] ][ new_state[ 'enemy' ][ 'body' ][ 'data' ][ length ][ 'x' ] ] = '#'
            else
                new_grid[ new_state[ 'enemy' ][ 'body' ][ 'data' ][ length ][ 'y' ] ][ new_state[ 'enemy' ][ 'body' ][ 'data' ][ length ][ 'x' ] ] = '*'
            end
            
            printWorldMap( new_grid )
            
            local newBeta = algorithm.alphabeta( new_grid, new_state, depth + 1, alpha, beta, alphaMove, betaMove, true, {}, {} )
            if newBeta < beta then
                beta = newBeta
                betaMove = moves[i]
            end
            if beta <= alpha then break end
        end
        return beta, betaMove
    end
  
end


return algorithm<|MERGE_RESOLUTION|>--- conflicted
+++ resolved
@@ -92,13 +92,8 @@
     then
         -- log( "debug", 'Head-on-head collision!' )
         if #state[ 'me' ][ 'body' ][ 'data' ] > #state[ 'enemy' ][ 'body' ][ 'data' ] then
-<<<<<<< HEAD
-            -- log( "debugger", 'I am bigger and win!' )
-            return 2147483647
-=======
             log( DEBUG, 'I am bigger and win!' )
             score = score + 2147483647
->>>>>>> c26d3650
         elseif #state[ 'me' ][ 'body' ][ 'data' ] < #state[ 'enemy' ][ 'body' ][ 'data' ] then
             -- log( "debugger", 'I am smaller and lose.' )
             return -2147483648
@@ -115,13 +110,9 @@
         -- log( "debug", 'I am trapped.' )
         return -2147483648
     end
-<<<<<<< HEAD
-    if state[ 'me' ][ 'health' ] <= 0 then
-        -- log( "debug", 'I am out of health.' )
-=======
+
     if state[ 'me' ][ 'health' ] < 0 then
         log( DEBUG, 'I am out of health.' )
->>>>>>> c26d3650
         return -2147483648
     end
     
@@ -140,33 +131,19 @@
     -- If the number of squares I can see from my current position is less than my length
     -- then moving to this position *may* trap and kill us, and should be avoided if possible
     if accessible_squares <= #state[ 'me' ][ 'body' ][ 'data' ] then
-<<<<<<< HEAD
-        -- log( "debug", 'I smell a trap!' )
-        return -9999999 * (1/percent_accessible)
-=======
         log( DEBUG, 'I smell a trap!' )
         return -9999999 * ( 1 / percent_accessible )
->>>>>>> c26d3650
     end
 
     
     -- Enemy win/loss conditions
     if #enemy_moves == 0 then
-<<<<<<< HEAD
-        -- log( "debug", 'Enemy is trapped.' )
-        return 2147483647
-    end
-    if state[ 'enemy' ][ 'health' ] <= 0 then
-        -- log( "debug", 'Enemy is out of health.' )
-        return 2147483647
-=======
         log( DEBUG, 'Enemy is trapped.' )
         score = score + 2147483647
     end
     if state[ 'enemy' ][ 'health' ] < 0 then
         log( DEBUG, 'Enemy is out of health.' )
         score = score + 2147483647
->>>>>>> c26d3650
     end
     
     -- Run a floodfill from the enemy's current position, to find out:
@@ -180,13 +157,8 @@
     -- If the number of squares the enemy can see from their current position is less than their length
     -- then moving to this position *may* trap and kill them, and should be avoided if possible
     if enemy_accessible_squares <= #state[ 'enemy' ][ 'body' ][ 'data' ] then
-<<<<<<< HEAD
-        -- log( "debug", 'Enemy might be trapped!' )
-        return 9999999 * percent_accessible
-=======
         log( DEBUG, 'Enemy might be trapped!' )
         score = score + 9999999
->>>>>>> c26d3650
     end
     
     
@@ -232,13 +204,8 @@
     -- Temporarily Disabled
     --[[local dist = mdist( state[ 'me' ][ 'body' ][ 'data' ][1], { x = center_x, y = center_y } )
     score = score - (dist * 100)
-<<<<<<< HEAD
-    -- log( DEBUG, string.format('Center distance %s, score %s', dist, dist*100 ) )]]
-   
-=======
+
     log( DEBUG, string.format('Center distance %s, score %s', dist, dist*100 ) )]]
-    
->>>>>>> c26d3650
  
     -- log( DEBUG, 'Original score: ' .. score )
     -- log( DEBUG, 'Percent accessible: ' .. percent_accessible )
