--- conflicted
+++ resolved
@@ -91,9 +91,6 @@
 
 local grid = util.buildWorldMap( gameState )
 
--- print to local NGX
--- util.printWorldMap( grid )
-
 -- This snake makes use of alpha-beta pruning to advance the gamestate
 -- and predict enemy behavior. However, it only works for a single
 -- enemy. While you can put it into a game with multiple snakes, it
@@ -137,15 +134,11 @@
 -- Alpha-Beta Pruning algorithm
 -- This is significantly faster than minimax on a single processor, but very challenging to parallelize
 local bestScore, bestMove = algorithm.alphabeta( grid, myState, 0, -math.huge, math.huge, nil, nil, true, {}, {} )
-<<<<<<< HEAD
-
-if LOG_ENABLED then
-  log( DEBUG, string.format( 'Best score: %s\tBest move: %s', bestScore, inspect( bestMove ) ) )
-=======
-log( DEBUG, string.format( 'Best score: %s', bestScore ) )
-if bestMove then
+
+if LOG_ENABLED then log( DEBUG, string.format( 'Best score: %s', bestScore ) ) end
+
+if bestMove and LOG_ENABLED then
     log( DEBUG, string.format( 'Best move: [%s,%s]', bestMove[ 'x' ], bestMove[ 'y' ] ) )
->>>>>>> a5fea05f
 end
 
 -- FAILSAFE #1
@@ -223,10 +216,7 @@
 
 update_time()
 totalTime = now() - ngx.ctx.startTime
-<<<<<<< HEAD
+
 if LOG_ENABLED then
-  log( DEBUG, { who = "game", item = "time", value = { response = string.format('%.2f', respTime), total = string.format('%.2f', totalTime) } } )
-end
-=======
-log( DEBUG, string.format( 'time to response: %.2f, total time: %.2f', respTime, totalTime ) )
->>>>>>> a5fea05f
+    log( DEBUG, string.format( 'time to response: %.2f, total time: %.2f', respTime, totalTime ) )
+end